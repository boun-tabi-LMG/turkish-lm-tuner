--- conflicted
+++ resolved
@@ -3,15 +3,9 @@
 
 </br>
 
-<<<<<<< HEAD
 [![PyPI](https://img.shields.io/pypi/v/turkish-lm-tuner)](https://pypi.org/project/turkish-lm-tuner/)
 [![PyPI - Downloads](https://img.shields.io/pypi/dm/turkish-lm-tuner)](https://pypi.org/project/turkish-lm-tuner/)
 [![PyPI - Python Version](https://img.shields.io/pypi/pyversions/turkish-lm-tuner)](https://pypi.org/project/turkish-lm-tuner/)
-=======
-<!--[![PyPI](https://img.shields.io/pypi/v/turkish-lm-tuner)](https://pypi.org/project/turkish-lm-tuner/)
-[![PyPI - Downloads](https://img.shields.io/pypi/dm/turkish-lm-tuner)](https://pypi.org/project/turkish-lm-tuner/)
-[![PyPI - Python Version](https://img.shields.io/pypi/pyversions/turkish-lm-tuner)](https://pypi.org/project/turkish-lm-tuner/)-->
->>>>>>> 811c3137
 [![Code license](https://img.shields.io/badge/Code%20License-MIT-green.svg)](https://github.com/boun-tabi-LMG/blob/main/LICENSE)
 [![GitHub Repo stars](https://img.shields.io/github/stars/boun-tabi-LMG/turkish-lm-tuner)](https://github.com/boun-tabi-LMG/turkish-lm-tuner/stargazers)
 [![arXiv](https://img.shields.io/badge/arxiv-2401.14373-b31b1b.svg)](https://arxiv.org/abs/2401.14373)
@@ -32,12 +26,8 @@
 ## Model Support
 
 Any Encoder or ConditionalGeneration model that is compatible with HuggingFace Transformers library can be used with Turkish LM Tuner. The following models are tested and supported.
-<<<<<<< HEAD
-- [TURNA]()
-=======
 
 - [TURNA](https://arxiv.org/abs/2401.14373)
->>>>>>> 811c3137
 - [mT5](https://aclanthology.org/2021.naacl-main.41/)
 - [mBART](https://aclanthology.org/2020.tacl-1.47/)
 - [BERTurk](https://github.com/stefan-it/turkish-bert)
@@ -69,11 +59,7 @@
 dataset_name = "tr_news"
 task = "summarization"
 task_format="conditional_generation"
-<<<<<<< HEAD
 model_name = "boun-tabi-lmt/TURNA"
-=======
-model_name = "boun-tabi-LMG/TURNA"
->>>>>>> 811c3137
 max_input_length = 764
 max_target_length = 128
 dataset_processor = DatasetProcessor(
@@ -89,17 +75,10 @@
     'num_train_epochs': 10
     'per_device_train_batch_size': 4,
     'per_device_eval_batch_size': 4,
-<<<<<<< HEAD
     'output_dir': './', 
     'evaluation_strategy': 'epoch',
     'save_strategy': 'epoch',
     'predict_with_generate': True    
-=======
-    'output_dir': './',
-    'evaluation_strategy': 'epoch',
-    'save_strategy': 'epoch',
-    'predict_with_generate': True
->>>>>>> 811c3137
 }
 optimizer_params = {
     'optimizer_type': 'adafactor',
@@ -112,11 +91,7 @@
     training_params=training_params,
     model_save_path="turna_summarization_tr_news",
     max_input_length=max_input_length,
-<<<<<<< HEAD
     max_target_length=max_target_length, 
-=======
-    max_target_length=max_target_length,
->>>>>>> 811c3137
     postprocess_fn=dataset_processor.dataset.postprocess_data
 )
 
@@ -134,20 +109,12 @@
 dataset_name = "tr_news"
 task = "summarization"
 task_format="conditional_generation"
-<<<<<<< HEAD
-model_name = "boun-tabi-lmt/ul2tr"
-=======
 model_name = "boun-tabi-LMG/TURNA"
->>>>>>> 811c3137
 task_mode = ''
 max_input_length = 764
 max_target_length = 128
 dataset_processor = DatasetProcessor(
-<<<<<<< HEAD
-    dataset_name, task, task_format, task_mode=task_mode,
-=======
     dataset_name, task, task_format, task_mode,
->>>>>>> 811c3137
     model_name, max_input_length, max_target_length
 )
 
@@ -167,11 +134,7 @@
     'min_length': 30,
 }
 evaluator = EvaluatorForConditionalGeneration(
-<<<<<<< HEAD
-    model_path, model_name, task, max_input_length, max_target_length, test_params, 
-=======
     model_path, model_name, task, max_input_length, max_target_length, test_params,
->>>>>>> 811c3137
     generation_params, dataset_processor.dataset.postprocess_data
 )
 results = evaluator.evaluate_model(test_dataset)
@@ -183,13 +146,6 @@
 If you use this repository, please cite the following related [paper](https://arxiv.org/abs/2401.14373):
 
 ```bibtex
-<<<<<<< HEAD
-@article{,
-  title={TURNA: A Turkish Encoder-Decoder Language Model for Enhanced Understanding and Generation},
-  author={Uludo{\u{g}}an, G{\"o}k{\c{c}}e and Yirmibe{\c{s}}o{\u{g}}lu Balal, Zeynep and Akkurt, Furkan and T{\"u}rker, Melik{\c{s}}ah and G{\"u}ng{\"o}r, Onur and {\"U}sk{\"u}darl{\i} Suzan},
-  journal={arXiv preprint arXiv:},
-  year={2024},
-=======
 @misc{uludoğan2024turna,
       title={TURNA: A Turkish Encoder-Decoder Language Model for Enhanced Understanding and Generation}, 
       author={Gökçe Uludoğan and Zeynep Yirmibeşoğlu Balal and Furkan Akkurt and Melikşah Türker and Onur Güngör and Susan Üsküdarlı},
@@ -197,7 +153,6 @@
       eprint={2401.14373},
       archivePrefix={arXiv},
       primaryClass={cs.CL}
->>>>>>> 811c3137
 }
 ```
 

--- conflicted
+++ resolved
@@ -36,14 +36,9 @@
         column_names = [col for col in column_names if col not in ['input_text', 'target_text', 'label', 'input_ids', 'label_ids']]
         
         if self.task_format == "classification":
-<<<<<<< HEAD
             if self.task in ["ner", "pos"]: 
                 processed_dataset = data.map(preprocess_function, remove_columns=column_names, batched=True, fn_kwargs={"skip_output_processing": True, "tokenizer": self.tokenizer})
                 return processed_dataset
-=======
-            if self.task == 'ner': 
-                processed_dataset = data.map(preprocess_function, remove_columns=column_names, batched=True, fn_kwargs={"skip_output_processing": True, "tokenizer": self.tokenizer})
->>>>>>> e89da701
             else:
                 processed_dataset = data.map(preprocess_function, remove_columns=column_names, batched=True, fn_kwargs={"skip_output_processing": True})
         else:
@@ -120,28 +115,14 @@
                    )
             return {'labels': targets_tokenized['input_ids'], **inputs_tokenized}
         elif self.task_format == 'classification':
-<<<<<<< HEAD
-            return self.tokenizer(
-=======
             if self.tokenizer.eos_token == None:
                 print("No EOS token, don't append EOS token")
                 return self.tokenizer(
->>>>>>> e89da701
                 examples["input_text"],
                 padding="max_length",
                 truncation=True,
                 max_length=self.max_input_length,
                 return_token_type_ids=False,
-<<<<<<< HEAD
-            )
-        return self.tokenizer(
-            self.append_eos(self.prepend_prefix(examples["input_text"])),
-            padding="max_length",
-            truncation=True,
-            max_length=self.max_input_length,
-            return_token_type_ids=False,
-        )
-=======
                 )
             else:
                 print("EOS token present, append EOS token")
@@ -151,5 +132,4 @@
                     truncation=True,
                     max_length=self.max_input_length,
                     return_token_type_ids=False,
-                )
->>>>>>> e89da701
+                )
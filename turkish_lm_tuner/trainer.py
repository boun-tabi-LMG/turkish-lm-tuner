from transformers import (
    AutoTokenizer,
    AutoModelForSequenceClassification,
    AutoModelForSeq2SeqLM,
    Trainer, Seq2SeqTrainer, 
    TrainingArguments, Seq2SeqTrainingArguments,
    EarlyStoppingCallback

)
from transformers.optimization import Adafactor, AdafactorSchedule, AdamW
from transformers import get_scheduler
from .evaluator import (
    EvaluatorForClassification,
    EvaluatorForConditionalGeneration
)
import json 
import os


import logging

logger = logging.getLogger(__name__)
logger.setLevel(logging.INFO)
stream_handler = logging.StreamHandler()
formatter = logging.Formatter('%(levelname)s - %(asctime)s - %(name)s: %(message)s')
stream_handler.setFormatter(formatter)
logger.addHandler(stream_handler)

class BaseModelTrainer:
    def __init__(self, model_name, training_params=None, optimizer_params=None):
        self.model_name = model_name
        self.optimizer_params = optimizer_params
        self.training_params = training_params
        self.tokenizer = AutoTokenizer.from_pretrained(model_name)

    def initialize_model(self):
        raise NotImplementedError
    
    def create_adafactor_optimizer(self, model):
        if self.optimizer_params['scheduler']:
            logger.info("Using Adafactor with scheduler")
            default_params = {
                'scale_parameter': True,
                'relative_step': True,
                'warmup_init': True,
                'lr': None
            }
            optimizer = Adafactor(model.parameters(), **default_params)
            lr_scheduler = AdafactorSchedule(optimizer)
        else:
            logger.info("Using Adafactor without scheduler")
            default_params = {
                'lr': 1e-3,
                'eps': (1e-30, 1e-3),
                'clip_threshold': 1.0,
                'decay_rate': -0.8,
                'beta1': None,
                'weight_decay': 0.0,
                'relative_step': False,
                'scale_parameter': False,
                'warmup_init': False
            }
            optimizer = Adafactor(model.parameters(), **default_params)
            lr_scheduler = None
        return optimizer, lr_scheduler
    
    def create_optimizer(self, model):
        logger.info("Creating optimizer")
        optimizer_type = self.optimizer_params['optimizer_type'].lower()        
        if optimizer_type == 'adafactor':
            return self.create_adafactor_optimizer(model)
        else:
            logger.info("Optimizer and scheduler not specified. Continuing with the default parameters.")
            return (None, None)


class TrainerForConditionalGeneration(BaseModelTrainer):
    def __init__(self, model_name, task, training_params, optimizer_params, model_save_path, max_input_length, max_target_length, postprocess_fn):
        super().__init__(model_name, training_params, optimizer_params)
        self.max_input_length = max_input_length
        self.max_target_length = max_target_length
        self.evaluator = EvaluatorForConditionalGeneration(model_save_path, model_name, task, max_input_length, max_target_length, training_params, postprocess_fn=postprocess_fn)

    def initialize_model(self):
        return AutoModelForSeq2SeqLM.from_pretrained(self.model_name)
    
    def train_and_evaluate(self, train_dataset, eval_dataset, test_dataset):
        logger.info("Training in conditional generation mode")

        model = self.initialize_model()

        if self.optimizer_params is not None:
            logger.info("Using optimizers with constant parameters")
            optimizer, lr_scheduler = self.create_optimizer(model)
        else:
            logger.info("Using optimizers created based on training_arguments")
            optimizer, lr_scheduler = (None, None)

        generation_config = model.generation_config 
        generation_config.max_length = self.max_input_length
        generation_config.max_new_tokens = self.max_target_length

        logger.info("Generation config: %s", generation_config)

        training_args = Seq2SeqTrainingArguments(
            metric_for_best_model='eval_loss',
            load_best_model_at_end=True,
            greater_is_better=False,
            generation_config=generation_config,
            **self.training_params)
        logger.info("Training arguments: %s", training_args)

        # make datasets smaller for debugging
        # train_dataset = train_dataset.select(range(10))
        # eval_dataset = eval_dataset.select(range(10))

        trainer = Seq2SeqTrainer(
            model=model,
            args=training_args,
            train_dataset=train_dataset,
            eval_dataset=eval_dataset,
            compute_metrics=self.evaluator.compute_metrics,
            optimizers=(optimizer, lr_scheduler),
<<<<<<< HEAD
            callbacks = [EarlyStoppingCallback(early_stopping_patience=3)],
=======
            callbacks = [EarlyStoppingCallback(early_stopping_patience=3)]
>>>>>>> 9f656c5e
        )

        trainer.train()
        results = trainer.evaluate(test_dataset)
        
        logger.info("Results: %s", results)
        json.dump(results, open(os.path.join(self.training_params['output_dir'], "results.json"), "w"))

        return trainer, model


class TrainerForClassification(BaseModelTrainer):
    def __init__(self, model_name, task, training_params, optimizer_params, model_save_path, num_labels):
        super().__init__(model_name, training_params, optimizer_params)
        self.num_labels = num_labels
        self.evaluator = EvaluatorForClassification(model_save_path, model_name, task, training_params)

    def initialize_model(self):
        return AutoModelForSequenceClassification.from_pretrained(self.model_name, num_labels=self.num_labels)
    
    def train_and_evaluate(self, train_dataset, eval_dataset, test_dataset):
        logger.info("Training in classification mode")

        training_args = TrainingArguments(
            metric_for_best_model='eval_loss',
            load_best_model_at_end=True,
            greater_is_better=False,
            **self.training_params)
        logger.info("Training arguments: %s", training_args)

        model = self.initialize_model()
        if self.optimizer_params is not None:
            logger.info("Using optimizers with constant parameters")
            optimizer, lr_scheduler = self.create_optimizer(model)
        else:
            logger.info("Using optimizers created based on training_arguments")
            optimizer, lr_scheduler = (None, None)

        trainer = Trainer(
            model=model,
            args=training_args,
            train_dataset=train_dataset,
            eval_dataset=eval_dataset,
            compute_metrics=self.evaluator.compute_metrics,
            optimizers=(optimizer, lr_scheduler),
            callbacks = [EarlyStoppingCallback(early_stopping_patience=3)]
        )
        trainer.train()
        results = trainer.evaluate(test_dataset)
        
        logger.info("Results: %s", results)
        json.dump(results, open(os.path.join(self.training_params['output_dir'], "results.json"), "w"))
        return trainer, model<|MERGE_RESOLUTION|>--- conflicted
+++ resolved
@@ -121,11 +121,7 @@
             eval_dataset=eval_dataset,
             compute_metrics=self.evaluator.compute_metrics,
             optimizers=(optimizer, lr_scheduler),
-<<<<<<< HEAD
-            callbacks = [EarlyStoppingCallback(early_stopping_patience=3)],
-=======
             callbacks = [EarlyStoppingCallback(early_stopping_patience=3)]
->>>>>>> 9f656c5e
         )
 
         trainer.train()

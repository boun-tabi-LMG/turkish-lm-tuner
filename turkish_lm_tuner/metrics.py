import evaluate
import sys 

class BaseMetric:
    """
    A base class for different evaluation metrics.
    
    Attributes:
        metric_name (str): The name of the metric.
        metric (evaluate.Metric): An instance of the evaluate metric.
    """
    def __init__(self, metric_name):
        """
        Initializes the BaseMetric class with a given metric name.

        Args:
            metric_name (str): The name of the metric to load.
        """
        self.metric_name = metric_name
        self.metric = self.load_metric()

    def load_metric(self):
        """
        Loads the evaluation metric using the 'evaluate' library.

        Returns:
            evaluate.Metric: An instance of the evaluation metric.
        """
        return evaluate.load(self.metric_name)
    
    def compute(self, preds, labels, **kwargs):
        """
        Computes the metric score.

        Args:
            preds (list): A list of predictions.
            labels (list): A list of ground truth labels.
            **kwargs: Additional keyword arguments for the metric computation.

        Returns:
            dict: A dictionary containing the metric score.
        """
        return self.metric.compute(predictions=preds, references=labels, **kwargs)

class Accuracy(BaseMetric):
    def __init__(self):
        super().__init__("accuracy")

class Precision(BaseMetric):
    def __init__(self):
        super().__init__("precision")

class PrecisionWeighted(BaseMetric):
    def __init__(self):
        super().__init__("precision")

    def compute(self, preds, labels):
        return self.metric.compute(predictions=preds, references=labels, average="weighted")
    
class Recall(BaseMetric):
    def __init__(self):
        super().__init__("recall")

class RecallWeighted(BaseMetric):
    def __init__(self):
        super().__init__("recall")

    def compute(self, preds, labels):
        return self.metric.compute(predictions=preds, references=labels, average="weighted")

class F1(BaseMetric):
    def __init__(self):
        super().__init__("f1")

class F1Macro(BaseMetric):
    def __init__(self):
        super().__init__("f1")

    def compute(self, preds, labels):
        return self.metric.compute(predictions=preds, references=labels, average="macro")
    
class F1Micro(BaseMetric):
    def __init__(self):
        super().__init__("f1")

    def compute(self, preds, labels):
        return self.metric.compute(predictions=preds, references=labels, average="micro")
    
class F1Weighted(BaseMetric):
    def __init__(self):
        super().__init__("f1")

    def compute(self, preds, labels):
        return self.metric.compute(predictions=preds, references=labels, average="weighted")
    
class Pearsonr(BaseMetric):
    def __init__(self):
        super().__init__("pearsonr")

class BLEU(BaseMetric):
    def __init__(self):
        super().__init__("bleu")

class METEOR(BaseMetric):
    def __init__(self):
        super().__init__("meteor")

class ROUGE(BaseMetric):
    def __init__(self):
        super().__init__("rouge")

class TER(BaseMetric):
    def __init__(self):
        super().__init__("ter")

class SQUAD(BaseMetric):
    def __init__(self):
        super().__init__("squad")

class SeqEval(BaseMetric):
    def __init__(self):
        super().__init__("seqeval")

class SeqEval(BaseMetric):
    def __init__(self):
        super().__init__("seqeval")


class SeqEvalForClassification(BaseMetric):
    def __init__(self):
        super().__init__("seqeval")

    def compute(self, preds, labels):
        true_predictions = [
            [str(p) for (p, l) in zip(prediction, label) if l != -100]
            for prediction, label in zip(preds, labels)
        ]
        true_labels = [
            [str(l) for (p, l) in zip(prediction, label) if l != -100]
            for prediction, label in zip(preds, labels)
        ]
        return self.metric.compute(predictions=true_predictions, references=true_labels)


METRIC_MAPPING_NAMES = [
        ("accuracy", "Accuracy"),
        ("precision", "Precision"),
        ("precision_weighted", "PrecisionWeighted"),
        ("recall", "Recall"),
        ("recall_weighted", "RecallWeighted"),
        ("f1", "F1"),
        ("f1_macro", "F1Macro"),
        ("f1_micro", "F1Micro"),
        ("f1_weighted", "F1Weighted"),
        ("pearsonr", "Pearsonr"),
        ("bleu", "BLEU"),
        ("meteor", "METEOR"),
        ("rouge", "ROUGE"),
        ("ter", "TER"),
        ("squad", "SQUAD"),
<<<<<<< HEAD
        ("seqeval", "SeqEval"),
        ("seqeval_classification", "SeqEvalForClassification")
=======
        ("seqeval", "SeqEval")
>>>>>>> 6a53e0e7
    ]

def str_to_class(classname):
    """
    Converts a string to a class object.

    Args:
        classname (str): The name of the class.

    Returns:
        type: The class object corresponding to the classname.
    """
    return getattr(sys.modules[__name__], classname)

def load_metrics(metrics):
    """
    Loads a list of metric objects based on their names.

    Args:
        metrics (list): A list of metric names as strings.

    Returns:
        list: A list of metric class instances.
    """
    def load_metric(metric):
        for metric_mapping_name in METRIC_MAPPING_NAMES:
            if metric == metric_mapping_name[0]:
                metric_class = str_to_class(metric_mapping_name[1])
                return metric_class()
        raise NotImplementedError(f"Metric {metric} not implemented. Must be one of {METRIC_MAPPING_NAMES}")
    return [load_metric(metric.lower()) for metric in metrics]

def load_task_metrics(task):
    """
    Loads metrics relevant to a specific task.

    Args:
        task (str): The name of the task.

    Returns:
        list: A list of metric class instances relevant to the task.
    """
    if task == "classification":
        return load_metrics(["accuracy", "precision_weighted", "recall_weighted", "f1_weighted"])
    elif task in ["summarization", "paraphrasing", "title_generation"]:
        return load_metrics(["rouge", "bleu", "meteor", "ter"])
    elif task == "nli":
        return load_metrics(["accuracy"])
    elif task == "semantic_similarity":
        return load_metrics(["pearsonr"])
    elif task == "ner":
        return load_metrics(["seqeval"])
    elif task == "pos_tagging":
        return load_metrics(["seqeval"])
    elif task == "question_answering":
        return load_metrics(["squad"])
    elif task == "question_generation":
        return load_metrics(["rouge", "bleu", "meteor", "ter"])
    else:
        raise NotImplementedError(f"Task {task} not implemented.")
    

import numpy as np

class Evaluator:
    """
    A class for evaluating predictions using multiple metrics.

    Attributes:
        metrics (list): A list of metric instances.
    """
    def __init__(self, task=None, metrics=None):
        """
        Initializes the Evaluator class.

        Args:
            task (str, optional): The name of the task for which to load metrics. Defaults to None.
            metrics (list, optional): A list of metric names to load. Defaults to None.

        Raises:
            ValueError: If neither task nor metrics are specified.
        """
        if task is not None: 
            self.metrics = load_task_metrics(task)
        else:
            if metrics is None:
                raise ValueError("Either task or metrics must be specified.")
            self.metrics = load_metrics(metrics)
    
    def compute_metrics(self, preds, labels):
        """
        Computes the metrics for the given predictions and labels.

        Args:
            preds (list): A list of predictions.
            labels (list): A list of ground truth labels.

        Returns:
            dict: A dictionary of metric scores.
        """
        scores = {}
        for metric in self.metrics:
            metric_scores = metric.compute(preds, labels)
            scores.update(metric_scores)
        return scores
    
    def compute_bootstrapped_metrics(self, preds, labels, num_samples=1000):
        """
        Computes bootstrapped metrics for uncertainty estimation.

        Args:
            preds (list): A list of predictions.
            labels (list): A list of ground truth labels.
            num_samples (int): The number of bootstrap samples to generate.

        Returns:
            tuple: A tuple containing two dictionaries, one for average scores and one for standard deviations.
        """
        scores = {metric_name: [] for metric_name in self.metrics}
        for _ in range(num_samples):
            # Generating indices for bootstrap samples
            sample_indices = np.random.choice(len(preds), size=len(preds), replace=True)
            sampled_preds = [preds[i] for i in sample_indices]
            sampled_labels = [labels[i] for i in sample_indices]

            # Computing metrics for the sampled data
            for metric in self.metrics:
                metric_scores = metric.compute(sampled_preds, sampled_labels)
                for key, value in metric_scores.items():
                    scores[key].append(value)

        # Calculating average and standard deviation for the metrics
        average_scores = {key: np.mean(values) for key, values in scores.items()}
        std_scores = {key: np.std(values) for key, values in scores.items()}

        return average_scores, std_scores<|MERGE_RESOLUTION|>--- conflicted
+++ resolved
@@ -158,12 +158,8 @@
         ("rouge", "ROUGE"),
         ("ter", "TER"),
         ("squad", "SQUAD"),
-<<<<<<< HEAD
         ("seqeval", "SeqEval"),
         ("seqeval_classification", "SeqEvalForClassification")
-=======
-        ("seqeval", "SeqEval")
->>>>>>> 6a53e0e7
     ]
 
 def str_to_class(classname):

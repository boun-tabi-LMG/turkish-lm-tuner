--- conflicted
+++ resolved
@@ -121,7 +121,6 @@
     def __init__(self):
         super().__init__("seqeval")
 
-<<<<<<< HEAD
     def compute(self, preds, labels, **kwargs):
         # if labels.shape != preds.shape:
         #     preds = np.argmax(preds, axis=-1)
@@ -135,11 +134,6 @@
             for prediction, label in zip(preds, labels)
         ]
         return self.metric.compute(predictions=true_predictions, references=true_labels)
-=======
-class SeqEval(BaseMetric):
-    def __init__(self):
-        super().__init__("seqeval")
->>>>>>> e89da701
 
 METRIC_MAPPING_NAMES = [
         ("accuracy", "Accuracy"),

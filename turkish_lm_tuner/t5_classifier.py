from torch import nn
from transformers import T5EncoderModel, T5Config
from torch import nn
from torch.nn import BCEWithLogitsLoss, CrossEntropyLoss, MSELoss
from transformers.models.t5.modeling_t5 import T5PreTrainedModel

class T5ForClassification(T5PreTrainedModel):   # nn.Module
    """
    T5 encoder adapted for classification
    Args:
        pretrained_model_name: Pretrained model name or path
        config: T5Config
        num_labels: Number of labels
        problem_type: Problem type. It can be either 'single_label_classification', 'multi_label_classification', 'token_classification' or 'regression'
        dropout_prob: Dropout probability
    """
    def __init__(self, config: T5Config):
        super().__init__(config)

        self.transformer = T5EncoderModel(config)

        self.dropout = nn.Dropout(config.classifier_dropout)
        self.classifier = nn.Linear(config.hidden_size, config.num_labels)
        
        # Initialize weights and apply final processing
        self.post_init()

        self.model_parallel = False

<<<<<<< HEAD
    def forward(self, input_ids, attention_mask=None, labels=None):
        encoder_output = self.transformer(input_ids, attention_mask=attention_mask)
=======
    def forward(self, input_ids, attention_mask=None, labels=None, **kwargs):
        encoder_output = self.encoder(input_ids, attention_mask=attention_mask)
>>>>>>> 096a71d6
        if self.config.problem_type == "token_classification":
            sequence_output = encoder_output.last_hidden_state
        else:
            # Compute mean representation
            if attention_mask is None:
                sequence_output = encoder_output.last_hidden_state.mean(dim=1)
            else:
                sum_repr = (encoder_output.last_hidden_state * attention_mask.unsqueeze(-1)).sum(dim=1)
                sequence_output = sum_repr / attention_mask.sum(dim=1, keepdim=True)

        sequence_output = self.dropout(sequence_output)
        logits = self.classifier(sequence_output)

        loss = None

        if labels is not None:
            if self.config.problem_type in ["single_label_classification", "token_classification"]:
                loss_fct = CrossEntropyLoss()
                loss = loss_fct(logits.view(-1, self.config.num_labels), labels.view(-1))
            elif self.config.problem_type == "multi_label_classification":
                loss_fct = BCEWithLogitsLoss()
                loss = loss_fct(logits, labels)
            elif self.config.problem_type == "regression":
                loss_fct = MSELoss()
                loss = loss_fct(logits.squeeze(), labels.squeeze())

        return {
            "loss": loss,
            "logits": logits,
        }
<|MERGE_RESOLUTION|>--- conflicted
+++ resolved
@@ -1,66 +1,62 @@
-from torch import nn
-from transformers import T5EncoderModel, T5Config
-from torch import nn
-from torch.nn import BCEWithLogitsLoss, CrossEntropyLoss, MSELoss
-from transformers.models.t5.modeling_t5 import T5PreTrainedModel
-
-class T5ForClassification(T5PreTrainedModel):   # nn.Module
-    """
-    T5 encoder adapted for classification
-    Args:
-        pretrained_model_name: Pretrained model name or path
-        config: T5Config
-        num_labels: Number of labels
-        problem_type: Problem type. It can be either 'single_label_classification', 'multi_label_classification', 'token_classification' or 'regression'
-        dropout_prob: Dropout probability
-    """
-    def __init__(self, config: T5Config):
-        super().__init__(config)
-
-        self.transformer = T5EncoderModel(config)
-
-        self.dropout = nn.Dropout(config.classifier_dropout)
-        self.classifier = nn.Linear(config.hidden_size, config.num_labels)
-        
-        # Initialize weights and apply final processing
-        self.post_init()
-
-        self.model_parallel = False
-
-<<<<<<< HEAD
-    def forward(self, input_ids, attention_mask=None, labels=None):
-        encoder_output = self.transformer(input_ids, attention_mask=attention_mask)
-=======
-    def forward(self, input_ids, attention_mask=None, labels=None, **kwargs):
-        encoder_output = self.encoder(input_ids, attention_mask=attention_mask)
->>>>>>> 096a71d6
-        if self.config.problem_type == "token_classification":
-            sequence_output = encoder_output.last_hidden_state
-        else:
-            # Compute mean representation
-            if attention_mask is None:
-                sequence_output = encoder_output.last_hidden_state.mean(dim=1)
-            else:
-                sum_repr = (encoder_output.last_hidden_state * attention_mask.unsqueeze(-1)).sum(dim=1)
-                sequence_output = sum_repr / attention_mask.sum(dim=1, keepdim=True)
-
-        sequence_output = self.dropout(sequence_output)
-        logits = self.classifier(sequence_output)
-
-        loss = None
-
-        if labels is not None:
-            if self.config.problem_type in ["single_label_classification", "token_classification"]:
-                loss_fct = CrossEntropyLoss()
-                loss = loss_fct(logits.view(-1, self.config.num_labels), labels.view(-1))
-            elif self.config.problem_type == "multi_label_classification":
-                loss_fct = BCEWithLogitsLoss()
-                loss = loss_fct(logits, labels)
-            elif self.config.problem_type == "regression":
-                loss_fct = MSELoss()
-                loss = loss_fct(logits.squeeze(), labels.squeeze())
-
-        return {
-            "loss": loss,
-            "logits": logits,
-        }
+from torch import nn
+from transformers import T5EncoderModel, T5Config
+from torch import nn
+from torch.nn import BCEWithLogitsLoss, CrossEntropyLoss, MSELoss
+from transformers.models.t5.modeling_t5 import T5PreTrainedModel
+
+class T5ForClassification(T5PreTrainedModel):   # nn.Module
+    """
+    T5 encoder adapted for classification
+    Args:
+        pretrained_model_name: Pretrained model name or path
+        config: T5Config
+        num_labels: Number of labels
+        problem_type: Problem type. It can be either 'single_label_classification', 'multi_label_classification', 'token_classification' or 'regression'
+        dropout_prob: Dropout probability
+    """
+    def __init__(self, config: T5Config):
+        super().__init__(config)
+
+        self.transformer = T5EncoderModel(config)
+
+        self.dropout = nn.Dropout(config.classifier_dropout)
+        self.classifier = nn.Linear(config.hidden_size, config.num_labels)
+        
+        # Initialize weights and apply final processing
+        self.post_init()
+
+        self.model_parallel = False
+
+    def forward(self, input_ids, attention_mask=None, labels=None):
+        encoder_output = self.transformer(input_ids, attention_mask=attention_mask)
+
+        if self.config.problem_type == "token_classification":
+            sequence_output = encoder_output.last_hidden_state
+        else:
+            # Compute mean representation
+            if attention_mask is None:
+                sequence_output = encoder_output.last_hidden_state.mean(dim=1)
+            else:
+                sum_repr = (encoder_output.last_hidden_state * attention_mask.unsqueeze(-1)).sum(dim=1)
+                sequence_output = sum_repr / attention_mask.sum(dim=1, keepdim=True)
+
+        sequence_output = self.dropout(sequence_output)
+        logits = self.classifier(sequence_output)
+
+        loss = None
+
+        if labels is not None:
+            if self.config.problem_type in ["single_label_classification", "token_classification"]:
+                loss_fct = CrossEntropyLoss()
+                loss = loss_fct(logits.view(-1, self.config.num_labels), labels.view(-1))
+            elif self.config.problem_type == "multi_label_classification":
+                loss_fct = BCEWithLogitsLoss()
+                loss = loss_fct(logits, labels)
+            elif self.config.problem_type == "regression":
+                loss_fct = MSELoss()
+                loss = loss_fct(logits.squeeze(), labels.squeeze())
+
+        return {
+            "loss": loss,
+            "logits": logits,
+        }
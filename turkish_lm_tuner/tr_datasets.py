import datasets 
import sys
import json 
import re 

from pathlib import Path 

class BaseDataset:
    DATASET_NAME = None 
    DATASET_INFO = None
    def __init__(self, dataset_name=None, dataset_info=None):
        if dataset_name is not None:
            self.dataset_name = dataset_name
        else:
            self.dataset_name = self.DATASET_NAME
        if dataset_info is not None:
            self.dataset_info = dataset_info
        else:
            self.dataset_info = self.DATASET_INFO

    def load_dataset(self, split=None):
        if type(self.dataset_info) == tuple:
            return datasets.load_dataset(self.dataset_info[0], self.dataset_info[1], split=split)
        elif type(self.dataset_info) == str:
            return datasets.load_dataset(self.dataset_info, split=split)
        else:
            raise NotImplementedError
    
    def preprocess_data(self, examples):
        return {"input_text": examples["text"], "label": examples["label"]}
            
    def postprocess_data(self, examples):
        return [ex.strip() for ex in examples]

    def deduplicate_data(self, dataset, input_column):
        df = dataset.to_pandas()
        df = df.drop_duplicates(subset=[input_column])
        dedup_dataset = datasets.Dataset.from_pandas(df)
        drop_columns = [col for col in dedup_dataset.column_names if col not in dataset.column_names]
        dedup_dataset = dedup_dataset.map(remove_columns=drop_columns)
        return dedup_dataset


class TRNewsDataset(BaseDataset): 
    DATASET_NAME = "tr_news"
    DATASET_INFO = "batubayk/TR-News"
    
    def preprocess_data(self, examples):
        return {"input_text": examples["content"], "target_text": examples["title"]}

class MLSumDataset(BaseDataset):
    DATASET_NAME = "mlsum"
    DATASET_INFO = ("mlsum", "tu")
    
    def preprocess_data(self, examples):
        return {"input_text": examples["text"], "target_text": examples["summary"]}
    
class CombinedNewsDataset(TRNewsDataset):
    DATASET_NAME = "combined_news"
    DATASET_INFO = ["tr_news", "mlsum"]
    
    def load_dataset(self, split=None):
        trnews = TRNewsDataset().load_dataset(split)
        mlsum = MLSumDataset().load_dataset(split)
        mlsum = mlsum.rename_column("text", "content")
        mlsum = mlsum.rename_column("summary", "abstract")
        if split is not None:
            return datasets.concatenate_datasets([trnews, mlsum]) 
        else:
            combined_data = {}
            for key in trnews.keys():
                combined_data[key] = datasets.concatenate_datasets([trnews[key], mlsum[key]]) 
            # Returns DatasetDict object which is compatible with other datasets but takes a lot of time
            # return datasets.Dataset.from_dict(combined_data)
            # Returns a dictionary of DatasetDicts which is not compatible with other datasets but is faster
            return combined_data 
        
class OpenSubtitlesDataset(BaseDataset):
    DATASET_NAME = "opensubtitles"
    DATASET_INFO = "mrbesher/tr-paraphrase-opensubtitles2018"

    def preprocess_data(self, examples):
        return {"input_text": examples["src"], "target_text": examples["tgt"]}
    
class TatoebaDataset(BaseDataset):
    DATASET_NAME = "tatoeba"
    DATASET_INFO = "mrbesher/tr-paraphrase-tatoeba"
    
    def preprocess_data(self, examples):
        return {"input_text": examples["src"], "target_text": examples["tgt"]}

class TEDDataset(BaseDataset):
    DATASET_NAME = "ted"
    DATASET_INFO = "mrbesher/tr-paraphrase-ted2013"

    def preprocess_data(self, examples):
        return {"input_text": examples["src"], "target_text": examples["tgt"]}
 
class LocalDataset(BaseDataset):

    def __init__(self, dataset_loc):
        super().__init__()
        self.dataset_loc = dataset_loc

    def load_dataset(self, split=None, **kwargs):
        return datasets.load_dataset(self.dataset_loc, data_files=self.dataset_info, split=split, **kwargs)
    
    
class STSb_TRDataset(LocalDataset):
    DATASET_NAME = "stsb_tr"
    DATASET_INFO = {'train': 'stsb_tr_train.tsv', 'test': 'stsb_tr_test.tsv', 'validation': 'stsb_tr_dev.tsv'}

    def preprocess_data(self, examples, skip_output_processing=False):
        input = [f"ilk cümle: {examples['sentence1'][i]} ikinci cümle: {examples['sentence2'][i]}" for i in range(len(examples["sentence1"]))]
        # If used with the classification mode, skip the output processing
        if skip_output_processing:
            return {"input_text": input, "label": examples["score"]}
        output = [str(ex) for ex in examples["score"]]
        return {"input_text": input, "target_text": output}
    
    def postprocess_data(self, examples):
        def convert_sts_label(label):
            try:
                return(float(label.strip()))
            except:
                return 0
        return [convert_sts_label(ex) for ex in examples]

class NLI_TRDataset(BaseDataset):
    DATASET_INFO = ("nli_tr", None)
    IN_LABEL_DICT = {0: "gereklilik", 1: "nötr", 2:"çelişki"}
    OUT_LABEL_DICT = {v: k for k, v in IN_LABEL_DICT.items()}
    def __init__(self, dataset_name=None):
        # dataset_name is either "nli_tr", "snli_tr" or "multinli_tr"
        super().__init__(dataset_name)
        self.dataset_info = (self.DATASET_INFO[0], dataset_name)
    
    def load_dataset(self, split=None):
        if self.dataset_name == "nli_tr":
            if split == "train":
                mnli_tr = NLI_TRDataset("multinli_tr").load_dataset(split)
                snli_tr = NLI_TRDataset("snli_tr").load_dataset(split)
                dataset = datasets.concatenate_datasets([mnli_tr, snli_tr]) 
            else:
                dataset = NLI_TRDataset("snli_tr").load_dataset(split) 
        elif self.dataset_name == 'snli_tr':
            dataset = super().load_dataset(split)
            """elif split is None:
                snli_tr["train"] = snli_tr["train"].filter(lambda example: example["label"] != -1)"""
        elif self.dataset_name == 'multinli_tr' and split == "test":
            dataset = super().load_dataset(split="validation_mismatched")
        else:
            dataset = super().load_dataset(split)
        return dataset.filter(lambda example: example["label"] != -1)
        
    def preprocess_data(self, examples, skip_output_processing=False):
        
        input = [f"hipotez: {examples['hypothesis'][i]} önerme: {examples['premise'][i]}" for i in range(len(examples["premise"]))]
        # If used with the classification mode, skip the output processing
        if skip_output_processing:
            return {"input_text": input, "label": examples["label"]}
        output = [NLI_TRDataset.IN_LABEL_DICT[ex] for ex in examples["label"]]
        return {"input_text": input, "target_text": output}
    
    def postprocess_data(self, examples):
        return [NLI_TRDataset.OUT_LABEL_DICT.get(ex.strip(), -1) for ex in examples]

class QADataset(BaseDataset):
    DATASET_NAME = "qa"

    def postprocess_data(self, examples):
        return [{'prediction_text': ex.strip()} for ex in examples] # is id necessary?

class ExamsDataset(QADataset):
    DATASET_NAME = "exams"
    DATASET_INFO = ("exams", "crosslingual_tr")

    def load_dataset(self, split=None):
        if split == 'test':
            # Exams dataset doesn't have a test set, so we use the validation set as test set
            return super().load_dataset(split='validation')
        else:
            return super().load_dataset(split)
        
    def preprocess_data(self, examples, task='qa'):
        return self.preprocess_question_answering(examples) if task == 'qa' else self.preprocess_question_generation(examples)
    
    def preprocess_question_answering(self, examples):
        input_texts, target_texts = [], []
        for question, answer_key in zip(examples["question"], examples["answerKey"]):
            question_str = question["stem"]
            choices = question["choices"]
            if answer_key not in choices['label']:
                input_texts.append(question_str)
                target_texts.append('')
                continue
            answer_order = choices['label'].index(answer_key)
            answer = choices['text'][answer_order]
            if not answer:
                continue
            input_texts.append(question_str)
            target_texts.append(answer)
        return {"input_text": input_texts, 'target_text': target_texts} # does target_text need to be a string? SQuAD expects in the format
            # {"answers": {"answer_start": [97], "text": ["1976"]}, "id": "56e10a3be3433e1400422b22"}
    
    def preprocess_question_generation(self, examples):
        input_texts, target_texts = [], []
        for question, answer_key in zip(examples["question"], examples["answerKey"]):
            question_str = question["stem"]
            choices = question["choices"]
            if answer_key not in choices['label']:
                input_texts.append(question_str)
                target_texts.append('')
                continue
            answer_order = choices['label'].index(answer_key)
            answer = choices['text'][answer_order]
            if not answer:
                continue
            input_texts.append(question_str)
            target_texts.append(answer)
        return {"input_text": target_texts, 'target_text': input_texts}

class TQUADDataset(LocalDataset, QADataset):
    DATASET_NAME = "tquad"
    DATASET_INFO = {'train': 'train-v0.1.json', 'test': 'dev-v0.1.json'}

    def load_dataset(self, split=None):
        return super().load_dataset(split, field='data')
    
    def preprocess_data(self, examples, task='qa'):
        return self.preprocess_question_answering(examples) if task == 'qa' else self.preprocess_question_generation(examples)
    
    def preprocess_question_answering(self, examples):
        input_texts, target_texts = [], []
        for paragraphs in examples['paragraphs']:
            for paragraph in paragraphs:
                qas = paragraph['qas']
                context = paragraph['context'].strip()
                for qa in qas:
                    question = qa['question'].strip()
                    answers = qa['answers']
                    answer = answers[0]['text'].strip()
                    input_text = f"Bağlam: {context} | Soru: {question}"
                    target_text = answer
                    input_texts.append(input_text)
                    target_texts.append(target_text)
        return {"input_text": input_texts, "target_text": target_texts}
    
    def preprocess_question_generation(self, examples):
        input_texts, target_texts = [], []
        for paragraphs in examples['paragraphs']:
            for paragraph in paragraphs:
                qas = paragraph['qas']
                context = paragraph['context'].strip()
                for qa in qas:
                    question = qa['question'].strip()
                    answers = qa['answers']
                    answer = answers[0]['text'].strip()
                    input_text = f"Bağlam: {context} | Cevap: {answer}"
                    target_text = question
                    input_texts.append(input_text)
                    target_texts.append(target_text)
        return {"input_text": input_texts, "target_text": target_texts}
    
class MKQADataset(QADataset):
    DATASET_NAME = "mkqa"
    DATASET_INFO = "mkqa"    

    def load_dataset(self, split=None):
        dataset = datasets.load_dataset('mkqa')
        split_dataset = dataset['train'].train_test_split(test_size=0.1, seed=42)
        return split_dataset[split]

    def preprocess_data(self, examples, task='qa'):
        return self.preprocess_question_answering(examples) if task == 'qa' else self.preprocess_question_generation(examples)
    
    def preprocess_question_answering(self, examples):
        input_texts, target_texts = [], []
        for queries, answers in zip(examples['queries'], examples['answers']):
            query = queries['tr']
            answer = answers['tr'][0]['text']
            if not answer:
                input_texts.append(query)
                target_texts.append('')
                continue
            input_texts.append(query)
            target_texts.append(answer)
        return {"input_text": input_texts, "target_text": target_texts}

    def preprocess_question_generation(self, examples):
        input_texts, target_texts = [], []
        for queries, answers in zip(examples['queries'], examples['answers']):
            query = queries['tr']
            answer = answers['tr'][0]['text']
            if not answer:
                input_texts.append('')
                target_texts.append(query)
                continue
            input_texts.append(answer)
            target_texts.append(query)
        return {"input_text": input_texts, "target_text": target_texts}

class NERDataset(BaseDataset):
    NER_label_translation_d = {"Kişi": "PER", "Yer": "LOC", "Kuruluş": "ORG"}
    NER_label_int_dict = {"PER": 1, "LOC": 3, "ORG": 5}

<<<<<<< HEAD
    def preprocess_data(self, examples, tokenizer):
        tokenized_inputs = tokenizer(examples["tokens"], truncation=True, is_split_into_words=True)
        inputs = []
        labels = []
        for i, label in enumerate(examples[f"ner_tags"]):
            word_ids = tokenized_inputs.word_ids(batch_index=i)  # Map tokens to their respective word.
            previous_word_idx = None
            label_ids = []
            for word_idx in word_ids:  # Set the special tokens to -100.
                if word_idx is None:
                    label_ids.append(-100)
                elif word_idx != previous_word_idx:  # Only label the first token of a given word.
                    label_ids.append(label[word_idx])
                else:
                    label_ids.append(-100)
                previous_word_idx = word_idx
            labels.append(label_ids)
            inputs.append(" ".join(examples["tokens"][i]).strip())

        return {"input_text": inputs, "label": labels}
    
    def postprocess_data(self, examples):
=======
    def postprocess_data(self, examples, inputs):
>>>>>>> 6a53e0e7
        labels = []
        for example, input_t in zip(examples, inputs):
            example = example.strip()
            input_tokens = input_t.split(' ')
            label_l = ['0' for _ in range(len(input_tokens))]
            if example == 'Bulunamadı.':
                labels.append(label_l)
            else:
                type_split = example.split(' | ')
                for type_el in type_split:
                    if ': ' not in type_el:
                        continue
                    el_split = type_el.split(': ')
                    tag_type = el_split[0].strip()
                    if tag_type not in NERDataset.NER_label_translation_d:
                        continue
                    if ', ' not in el_split[1]:
                        el_l = [el_split[1]]
                    else:
                        el_l = el_split[1].split(', ')
                    for el in el_l:
                        if el.strip() == '':
                            continue
                        el_split = el.split(' ')
                        if el_split[0] not in input_tokens or el_split[-1] not in input_tokens:
                            continue
                        if len(el_split) == 1:
                            start = input_tokens.index(el_split[0])
                            label_l[start] = str(NERDataset.NER_label_int_dict[NERDataset.NER_label_translation_d[tag_type]])
                        else:
                            start = input_tokens.index(el_split[0])
                            label_l[start] = str(NERDataset.NER_label_int_dict[NERDataset.NER_label_translation_d[tag_type]])
                            end = input_tokens.index(el_split[-1])
                            for i in range(start+1, end+1):
                                label_l[i] = str(NERDataset.NER_label_int_dict[NERDataset.NER_label_translation_d[tag_type]] + 1)
                labels.append(label_l)
        return labels

class WikiANNDataset(NERDataset):
    DATASET_NAME = "wikiann"
    DATASET_INFO = ("wikiann", "tr")

    def preprocess_data(self, examples, skip_output_processing=False, tokenizer=None):
        if skip_output_processing:
            return super().preprocess_data(examples, tokenizer)
        input_texts = []
        target_texts = []
        for tokens, spans in zip(examples['tokens'], examples['spans']):
            tag_type = ''
            tag_dict = {}
            for span in spans:
                span = span.replace('PER: ', 'Kişi: ').replace('LOC: ', 'Yer: ').replace('ORG: ', 'Kuruluş: ')
                if span.startswith('Kişi: '):
                    tag_type = 'PERSON'
                elif span.startswith('Yer: '):
                    tag_type = 'LOCATION'
                elif span.startswith('Kuruluş: '):
                    tag_type = 'ORGANIZATION'
                if tag_type not in tag_dict:
                    tag_dict[tag_type] = []
                tag_dict[tag_type].append(span.replace('Kişi: ', '').replace('Yer: ', '').replace('Kuruluş: ', ''))
            for tag_type in tag_dict.keys():
                new_l = []
                for el in tag_dict[tag_type]:
                    if el not in new_l:
                        new_l.append(el)
                tag_dict[tag_type] = new_l
            input_text = ' '.join(tokens)
            target_l = []
            target_text = ''
            for tag_type in tag_dict.keys():
                target_l.append(f'{tag_type}: {", ".join(tag_dict[tag_type])}')
            target_text = ' | '.join(target_l)
            target_text = target_text.replace('PERSON: ', 'Kişi: ').replace('LOCATION: ', 'Yer: ').replace('ORGANIZATION: ', 'Kuruluş: ').strip()
            input_text = input_text.strip()
            if not target_text:
                target_text = 'Bulunamadı.'
            input_texts.append(input_text)
            target_texts.append(target_text)
        return {'input_text': input_texts, 'target_text': target_texts}
    
class MilliyetNERDataset(LocalDataset,NERDataset):
    DATASET_NAME = "milliyet_ner"
    DATASET_INFO = {'train': 'train.json', 'test': 'test.json', 'validation': 'dev.json'}

    def __init__(self, dataset_loc):
        super().__init__(dataset_loc)

    def load_dataset(self, split=None):
        for _, filename in self.dataset_info.items():
            data_file = Path(self.dataset_loc) / filename
            if data_file.exists():
                continue
            else:
                with open(data_file.with_suffix('.txt'), 'r', encoding='utf-8') as f:
                    content = f.read()
                data = content.split('\n\n')
                for example in data:
                    if example.strip() == '':
                        continue
                    lines = example.split('\n')
                    tokens = []
                    tags = []
                    for line in lines:
                        if line.strip() == '':
                            break
                        token, tag = line.split(' ')
                        tokens.append(token)
                        tags.append(tag)
                    el = {'tokens': tokens, 'ner_tags': tags}
                    with open(data_file, 'a', encoding='utf-8') as f:
                        f.write(json.dumps(el) + '\n')
        return super().load_dataset(split)
 
    def preprocess_data(self, examples, skip_output_processing=False, tokenizer=None):
        if skip_output_processing:
            return super().preprocess_data(examples, tokenizer)
        input_texts, target_texts = [], []
        for tokens, tags in zip(examples['tokens'], examples['ner_tags']):
            token_str, tag_type = '', ''
            tag_dict = {}
            for j, tag in enumerate(tags):
                if tag == 'O':
                    if token_str:
                        if tag_type not in tag_dict:
                            tag_dict[tag_type] = []
                        tag_dict[tag_type].append(token_str)
                    token_str, tag_type = '', ''
                elif tag.startswith('B-'):
                    if token_str:
                        if tag_type not in tag_dict:
                            tag_dict[tag_type] = []
                        tag_dict[tag_type].append(token_str)
                    tag_type = tag[2:]
                    token_str = tokens[j]
                elif tag.startswith('I-'):
                    token_str += ' ' + tokens[tags.index(tag)]
            if token_str:
                if tag_type not in tag_dict:
                    tag_dict[tag_type] = []
                tag_dict[tag_type].append(token_str)
            for j, tag_type in enumerate(tag_dict):
                new_l = []
                for el in tag_dict[tag_type]:
                    if el not in new_l:
                        new_l.append(el)
                tag_dict[tag_type] = new_l
            input_text = ' '.join(tokens)
            target_l = []
            target_text = ''
            for j, tag_type in enumerate(tag_dict):
                target_l.append(f'{tag_type}: {", ".join(tag_dict[tag_type])}')
            target_text = ' | '.join(target_l)
            input_text = input_text.strip()
            target_text = target_text.replace('PERSON: ', 'Kişi: ').replace('LOCATION: ', 'Yer: ').replace('ORGANIZATION: ', 'Kuruluş: ').strip()
            if not target_text:
                target_text = 'Bulunamadı.'
            input_texts.append(input_text)
            target_texts.append(target_text)
        return {'input_text': input_texts, 'target_text': target_texts}
    
class POSDataset(LocalDataset):
    DATASET_NAME = "pos"
    DATASET_INFO = {'train': 'train.json', 'test': 'test.json', 'validation': 'dev.json'}
    POS_TR_DICT = { "ADP": "edat", "AUX": "yardımcı", "PRON": "zamir", "NOUN": "isim", "PROPN": "özel", "INTJ": "ünlem", "PART": "tanımcık", "CCONJ": "eşgüdümlü", "VERB": "fiil", "SYM": "sembol", "DET": "belirteç", "ADV": "zarf", "ADJ": "sıfat", "X": "diğer", "SCONJ": "yantümce", "NUM": "sayı", "PUNCT": "noktalama" }
    POS_INT_DICT = {"edat": 0, "yardımcı": 1, "zamir": 2, "isim": 3, "özel": 4, "ünlem": 5, "tanımcık": 6, "eşgüdümlü": 7, "fiil": 8, "sembol": 9, "belirteç": 10, "zarf": 11, "sıfat": 12, "diğer": 13, "yantümce": 14, "sayı": 15, "noktalama": 16}

    def __init__(self, dataset_loc=None, dataset_raw_info=None):
        super().__init__(dataset_loc)
        self.DATASET_RAW_INFO = dataset_raw_info
    
    def load_dataset(self, split=None):
        md_pattern = re.compile('^# (.+?) = (.+?)$')
        annotation_pattern = re.compile('(.+\t){9}.+')
        for split_t, filename in self.DATASET_RAW_INFO.items():
            data_file = Path(self.dataset_loc) / filename
            output_file = Path(self.dataset_loc) / self.DATASET_INFO[split_t]
            if output_file.exists():
                continue
            else:
                with open(data_file, 'r', encoding='utf-8') as f:
                    content = f.read()
                sents = content.split('\n\n')
                data_l = []
                for sent in sents:
                    lines = sent.split('\n')
                    sent_id = ''
                    d_t = {}
                    id_l, token_l, tag_l = [], [], []
                    for i, line in enumerate(lines):
                        md_match = md_pattern.match(line)
                        if md_match:
                            field = md_match.group(1).strip()
                            value = md_match.group(2).strip()
                            if field == 'sent_id':
                                sent_id = value
                            else:
                                d_t[field] = value
                        annotation_match = annotation_pattern.match(line)
                        if annotation_match:
                            annotation = '\n'.join(lines[i:])
                            for row in annotation.split('\n'):
                                if row.strip() == '':
                                    break
                                fields = row.split('\t')
                                id_t, token, tag = fields[0], fields[1], fields[3]
                                if '-' in id_t:
                                    continue
                                id_l.append(id_t)
                                token_l.append(token)
                                tag_l.append(tag)
                            d_t['split'] = split_t
                            d_t['tokens'] = token_l
                            d_t['tags'] = tag_l
                            d_t['sent_id'] = sent_id
                            d_t['ids'] = id_l
                            with open(output_file, 'a', encoding='utf-8') as f:
                                f.write(json.dumps(d_t) + '\n')
                            break
        return super().load_dataset(split)
    
    def preprocess_data(self, examples):
        input_texts, target_texts = [], []
        for ids, tokens, tags in zip(examples['ids'], examples['tokens'], examples['tags']):
            tag_l = []
            split_token = 0
            for id_t, form, pos in zip(ids, tokens, tags):
                    if '-' in id_t:
                        split_token = 2
                    if pos == '_':
                        continue
                    if split_token == 1:
                        tag_l.append('-{}/{}'.format(form, POSDataset.POS_TR_DICT[pos]))
                    else:
                        tag_l.append('{}/{}'.format(form, POSDataset.POS_TR_DICT[pos]))
                    if split_token != 0:
                        split_token -= 1
            output = ' '.join(tag_l)
            input_texts.append(' '.join(tokens))
            target_texts.append(output)
        return {"input_text": input_texts, "target_text": target_texts}
    
    def postprocess_data(self, examples, inputs):
        labels = []
        for input_t, example in zip(inputs, examples):
            example = example.strip()
            input_tokens = input_t.split(' ')
            tokens = example.split(' ')
            label_l = ['0' for i in range(len(input_tokens))]
            for i, token in enumerate(tokens):
                if i >= len(label_l):
                    break
                token_split = token.split('/')
                label = token_split[-1].strip()
                if label != '':
                    label_l[i] = label
            labels.append(label_l)
        return labels    
    
class UDBOUNDataset(POSDataset):
    DATASET_NAME = "boun"
    DATASET_RAW_INFO =  {'train': 'tr_boun-ud-train.conllu', 'test': 'tr_boun-ud-test.conllu', 'validation': 'tr_boun-ud-dev.conllu'}

    def __init__(self, dataset_loc=None):
        super().__init__(dataset_loc, self.DATASET_RAW_INFO)

class UDIMSTDataset(POSDataset):
    DATASET_NAME = "imst"
    DATASET_RAW_INFO =  {'train': 'tr_imst-ud-train.conllu', 'test': 'tr_imst-ud-test.conllu', 'validation': 'tr_imst-ud-dev.conllu'}

    def __init__(self, dataset_loc=None):
        super().__init__(dataset_loc, self.DATASET_RAW_INFO)

class ClassificationDataset(BaseDataset):
    IN_LABEL_DICT = None
    OUT_LABEL_DICT = None

    def __init__(self, dataset_name=None):
        super().__init__(dataset_name)
        self.OUT_LABEL_DICT = {v: k for k, v in self.IN_LABEL_DICT.items()}

    def postprocess_data(self, examples):
        return [self.OUT_LABEL_DICT.get(ex.strip(), -1) for ex in examples]

    def load_dataset(self, split=None):
        return super().load_dataset(split)    
         
class TTC4900Dataset(ClassificationDataset):
    DATASET_NAME = "ttc4900"
    DATASET_INFO = "ttc4900" 
    IN_LABEL_DICT = {0: "siyaset", 1: "dünya", 2: "ekonomi", 3: "kültür", 4: "sağlık", 5: "spor", 6: "teknoloji"}

    def __init__(self, dataset_name=None):
        super().__init__(dataset_name)

    def preprocess_data(self, examples, skip_output_processing=False):
        # If used with the classification mode, don't process the output 
        if skip_output_processing:
            return {"input_text": examples["text"], "label": examples["category"]}
        output = [self.IN_LABEL_DICT[ex] for ex in examples["category"]]
        return {"input_text": examples["text"], "target_text": output}

    def load_dataset(self, split=None):
        dataset = super().load_dataset(split)   
        print("Deduplicating data")
        return super().deduplicate_data(dataset, "text")  

class ProductDataset(ClassificationDataset):
    DATASET_NAME = "turkish_product_reviews"
    DATASET_INFO = "turkish_product_reviews" 
    IN_LABEL_DICT = {0: "negatif", 1: "pozitif"}

    def __init__(self, dataset_name=None):
        super().__init__(dataset_name)

    def preprocess_data(self, examples, skip_output_processing=False):
        # If used with the classification mode, don't process the output 
        if skip_output_processing:
            return {"input_text": examples["sentence"], "label": examples["sentiment"]}
        output = [self.IN_LABEL_DICT[ex] for ex in examples["sentiment"]]
        return {"input_text": examples["sentence"], "target_text": output}
    
    def load_dataset(self, split=None):
        dataset = super().load_dataset(split)   
        print("Deduplicating data")
        return super().deduplicate_data(dataset, "sentence")  

class SentimentTweetDataset(ClassificationDataset):
    DATASET_NAME = "sentiment_tweet"
    DATASET_INFO = {'train': 'formatted_train.csv', 'test': 'formatted_test.csv'}
    IN_LABEL_DICT = {0: "olumsuz", 1: "nötr", 2: "olumlu"}

    def __init__(self, dataset_loc):
        super().__init__(self)
        self.dataset_loc = dataset_loc

    def preprocess_data(self, examples, skip_output_processing=False):
        # If used with the classification mode, don't process the output 
        if skip_output_processing:
            return {"input_text": examples["text"], "label": examples["label"]}
        output = [self.IN_LABEL_DICT[ex] for ex in examples["label"]]
        return {"input_text": examples["text"], "target_text": output}
    
    def postprocess_data(self, examples):
        return [self.OUT_LABEL_DICT.get(ex.strip(), -1) for ex in examples]

    def load_dataset(self, split=None):
        dataset = LocalDataset.load_dataset(self, split)
        #dataset = datasets.load_dataset(self.dataset_loc, data_files=self.dataset_info, split=split)
        print("Deduplicating data")
        return super().deduplicate_data(dataset, "text")  

DATASET_MAPPING_NAMES = [
        ("tr_news", "TRNewsDataset"),
        ("mlsum", "MLSumDataset"),
        ("combined_news", "CombinedNewsDataset"),
        ("opensubtitles", "OpenSubtitlesDataset"),
        ("tatoeba", "TatoebaDataset"),
        ("ted", "TEDDataset"),
        ("nli_tr", "NLI_TRDataset"),
        ("snli_tr", "NLI_TRDataset"),
        ("multinli_tr", "NLI_TRDataset"),
        ("exams", "ExamsDataset"),
        ("tquad", "TQUADDataset"),
        ("mkqa", "MKQADataset"),
        ("wikiann", "WikiANNDataset"),
        ("milliyet", "MilliyetNERDataset"),
        ("boun", "UDBOUNDataset"),
        ("imst", "UDIMSTDataset"),
        ("stsb_tr", "STSb_TRDataset"),
        ("ttc4900", "TTC4900Dataset"),
        ("tr_product_reviews", "ProductDataset"),
        ("17bintweet_sentiment", "SentimentTweetDataset"),
    ]

def str_to_class(classname):
    return getattr(sys.modules[__name__], classname)

def initialize_dataset(dataset_name, dataset_loc=None):
    for dataset_mapping_name in DATASET_MAPPING_NAMES:
        if dataset_name == dataset_mapping_name[0]:
            dataset_class = str_to_class(dataset_mapping_name[1])
            if dataset_loc != "" and dataset_loc is not None:
                dataset = dataset_class(dataset_loc)
            else:
                dataset = dataset_class(dataset_name)
            return dataset
    raise NotImplementedError<|MERGE_RESOLUTION|>--- conflicted
+++ resolved
@@ -304,7 +304,6 @@
     NER_label_translation_d = {"Kişi": "PER", "Yer": "LOC", "Kuruluş": "ORG"}
     NER_label_int_dict = {"PER": 1, "LOC": 3, "ORG": 5}
 
-<<<<<<< HEAD
     def preprocess_data(self, examples, tokenizer):
         tokenized_inputs = tokenizer(examples["tokens"], truncation=True, is_split_into_words=True)
         inputs = []
@@ -326,10 +325,7 @@
 
         return {"input_text": inputs, "label": labels}
     
-    def postprocess_data(self, examples):
-=======
     def postprocess_data(self, examples, inputs):
->>>>>>> 6a53e0e7
         labels = []
         for example, input_t in zip(examples, inputs):
             example = example.strip()

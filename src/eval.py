--- conflicted
+++ resolved
@@ -160,11 +160,7 @@
         logger.info("Decoded predictions: %s", processed_preds[:5])
         logger.info("Decoded labels: %s", processed_labels[:5])
 
-<<<<<<< HEAD
-        result = super().compute_metrics(processed_labels, processed_labels)
-=======
         result = super().compute_metrics(processed_preds, processed_labels)
->>>>>>> 5f27ecb9
 
         logger.info("Result: %s", result)      
 

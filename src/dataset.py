import datasets
from transformers import PreTrainedTokenizerFast
import numpy as np
from utils import (
    default_preprocess_function,
    preprocess_trnews_summarization,
    preprocess_trnews_title_generation,
    preprocess_paraphrasing,
    preprocess_nli,
    preprocess_exams_qa, 
    preprocess_exams_qg, 
    preprocess_mkqa_qa, 
    preprocess_mkqa_qg, 
    preprocess_wikiann_ner, 
<<<<<<< HEAD
=======
    preprocess_xtreme_ner, 
    preprocess_sts,
>>>>>>> 5d2fd242
    postprocess_text
)

dataset_mapping = {
    "offensive": "Toygar/turkish-offensive-language-detection",

    # summarization/title generation
    "tr_news": "batubayk/TR-News",

    # paraphrasing
    "opensubtitles": "mrbesher/tr-paraphrase-opensubtitles2018",
    "tatoeba": "mrbesher/tr-paraphrase-tatoeba",
    "ted": "mrbesher/tr-paraphrase-ted2013",

    # translation

    # question answering & generation
    "exams": ("exams", "crosslingual_tr"),
    "mkqa": "mkqa",
    "turkish-nlp-qa-dataset": "furkanakkurt1618/qa_dataset-turkish-nlp-qa-dataset-boun-llm",
    "turkish-nlp-qa-dataset-qg": "furkanakkurt1618/qg_dataset-turkish-nlp-qa-dataset-boun-llm", # wasn't on hf

    # nli
    "snli_tr": ("nli_tr", "snli_tr"),
    "multinli_tr": ("nli_tr", "multinli_tr"),
    "nli_tr": ["snli_tr", "multinli_tr"], # SNLI and Multi-NLI merged together

    # semantic textual similarity
    "stsb_tr": {'train': 'stsb_tr_train.tsv', 'test': 'stsb_tr_test.tsv', 'validation': 'stsb_tr_dev.tsv'},

    # ner
    "milliyet": "furkanakkurt1618/ner_dataset-milliyet-boun-llm", # wasn't on hf
    "wikiann": ("wikiann", "tr"),

    # pos tagging
    "boun": "furkanakkurt1618/pos_dataset-UD_Turkish-BOUN-v2.13-boun-llm", # wasn't on hf
    "imst": "furkanakkurt1618/pos_dataset-UD_Turkish-IMST-v2.13-boun-llm", # wasn't on hf

    # text classification
}



class DatasetProcessor:
    def __init__(self, dataset_name, task, task_format, task_mode, tokenizer_name, max_input_length, max_target_length, dataset_loc=""):
        self.dataset_name = dataset_name
        self.task = task
        self.task_format = task_format
        self.task_mode = task_mode
        self.tokenizer = PreTrainedTokenizerFast.from_pretrained(tokenizer_name)
        self.max_input_length = max_input_length
        self.max_target_length = max_target_length
        self.dataset_loc = dataset_loc

    def load_and_preprocess_data(self, split='train'):
        mapped_dataset = dataset_mapping[self.dataset_name]
        # For HF datasets with two dataset specifications (i.e. ("wikiann", "tr"))
        if type(mapped_dataset) == tuple:
            if "multinli" in self.dataset_name and split == "test":
                split = "validation_matched" # There's no test set in Multi-NLI
            dataset = datasets.load_dataset(mapped_dataset[0], mapped_dataset[1], split=split)
            if "nli" in self.dataset_name:
                dataset = dataset.filter(lambda example: example["label"] != -1) # removed samples with the label -1 

        # For local datasets (need to specify dataset location in .yaml file)
        elif type(mapped_dataset) == dict:
            dataset = datasets.load_dataset(self.dataset_loc, data_files=mapped_dataset, split=split)
        # For the NLI_TR HF dataset
        elif self.dataset_name == "nli_tr":
            if split == "train":
                mnli_dataset = datasets.load_dataset("nli_tr", 'multinli_tr', split="train")
                snli_dataset = datasets.load_dataset("nli_tr", 'snli_tr', split="train")
                snli_dataset = snli_dataset.filter(lambda example: example["label"] != -1) # removed samples with the label -1 (785 samples in train)
                dataset = datasets.concatenate_datasets([mnli_dataset, snli_dataset])
            else:
                dataset = datasets.load_dataset("nli_tr", 'snli_tr', split=split)
                dataset = dataset.filter(lambda example: example["label"] != -1) # removed samples with the label -1 
                
        # For HF datasets with a single dataset specification (i.e. "nli_tr")
        else:
            dataset = datasets.load_dataset(mapped_dataset, split=split) #.select(range(100))
        preprocess_function = self.get_preprocess_function()
        column_names = dataset.column_names
        processed_dataset = dataset.map(preprocess_function, remove_columns=column_names, batched=True)
        if self.max_input_length == -1 or self.max_target_length == -1:
            self.compute_token_length(processed_dataset)
            return
        tokenized_dataset = processed_dataset.map(self.tokenize_function, batched=True)
        return tokenized_dataset

    def compute_token_length(self, dataset):

        def get_max_length(examples):
            return {
                'input_len': [len(ex) for ex in self.tokenizer(examples['input_text'])['input_ids']],
                'target_len': [len(ex) for ex in self.tokenizer(examples['target_text'])['input_ids']]
            }

        dataset = dataset.map(get_max_length, batched=True, batch_size=8)
        max_input_length = max([i['input_len'] for i in dataset])
        max_target_length = max([i['target_len'] for i in dataset])
        mean_input_length = sum([i['input_len'] for i in dataset])/len(dataset)
        mean_target_length = sum([i['target_len'] for i in dataset])/len(dataset)
        print(f"Mean input length: {mean_input_length} Mean target length: {mean_target_length}")
        print(f"Max input length: {max_input_length} Max target length: {max_target_length}")    
        input_percent90 = np.percentile([i['input_len'] for i in dataset], 90)
        target_percent90 = np.percentile([i['target_len'] for i in dataset], 90)
        print(f"90th percentile input length: {input_percent90} 90th percentile target length: {target_percent90}")
        input_percent95 = np.percentile([i['input_len'] for i in dataset], 95)
        target_percent95 = np.percentile([i['target_len'] for i in dataset], 95)
        print(f"95th percentile input length: {input_percent95} 95th percentile target length: {target_percent95}")
        input_percent99 = np.percentile([i['input_len'] for i in dataset], 99)
        target_percent99 = np.percentile([i['target_len'] for i in dataset], 99)
        print(f"99th percentile input length: {input_percent99} 99th percentile target length: {target_percent99}")
        input_percent999 = np.percentile([i['input_len'] for i in dataset], 99.9)
        target_percent999 = np.percentile([i['target_len'] for i in dataset], 99.9)
        print(f"99.9th percentile input length: {input_percent999} 99.9th percentile target length: {target_percent999}")
    
    def get_preprocess_function(self):
        # Mapping of dataset_name and task to corresponding preprocess functions
        preprocess_functions = {
            ('tr_news', 'summarization'): preprocess_trnews_summarization,
            ('tr_news', 'title_generation'): preprocess_trnews_title_generation,
            ('opensubtitles', 'paraphrasing'): preprocess_paraphrasing,
            ('ted', 'paraphrasing'): preprocess_paraphrasing,
            ('tatoeba', 'paraphrasing'): preprocess_paraphrasing,
            ('exams', 'question_answering'): preprocess_exams_qa,
            ('exams', 'question_generation'): preprocess_exams_qg,
            ("mkqa", "question_answering"): preprocess_mkqa_qa,
            ("mkqa", "question_generation"): preprocess_mkqa_qg,
            ("wikiann", "ner"): preprocess_wikiann_ner,
<<<<<<< HEAD
=======
            ("xtreme", "ner"): preprocess_xtreme_ner,
            ("stsb_tr", "semantic_similarity") : preprocess_sts,
            ("nli_tr", "nli") : preprocess_nli,
            ("snli_tr", "nli") : preprocess_nli,
            ("multinli_tr", "nli") : preprocess_nli,
>>>>>>> 5d2fd242
            # ... add mappings for other dataset and task type combinations
        }
        return preprocess_functions.get((self.dataset_name, self.task), default_preprocess_function)
    
    def prepend_prefix(self, examples):
        return [f'{self.task_mode}: {ex}' for ex in examples]
    
    def append_eos(self, examples):
        def append_eos_text(text):
            if text.endswith(self.tokenizer.eos_token):
                return text
            else:
                return f'{text} {self.tokenizer.eos_token}'

        return [append_eos_text(ex) for ex in examples]

    def tokenize_function(self, examples):
        if self.task_format == 'conditional_generation':
            inputs_tokenized = self.tokenizer(
                        self.prepend_prefix(examples["input_text"]),
                        padding="max_length",
                        truncation=True,
                        max_length=self.max_input_length,
                        return_token_type_ids=False,
                   )
            targets_tokenized = self.tokenizer(
                        self.append_eos(examples["target_text"]),
                        padding="max_length",
                        truncation=True,
                        max_length=self.max_target_length,
                        return_token_type_ids=False,
                   )
            return {'labels': targets_tokenized['input_ids'], **inputs_tokenized}

        return self.tokenizer(
            self.prepend_prefix(examples["input_text"]),
            padding="max_length",
            truncation=True,
            max_length=self.max_input_length,
            return_token_type_ids=False,
        )<|MERGE_RESOLUTION|>--- conflicted
+++ resolved
@@ -8,15 +8,11 @@
     preprocess_paraphrasing,
     preprocess_nli,
     preprocess_exams_qa, 
-    preprocess_exams_qg, 
+    preprocess_exams_qg,
     preprocess_mkqa_qa, 
-    preprocess_mkqa_qg, 
-    preprocess_wikiann_ner, 
-<<<<<<< HEAD
-=======
-    preprocess_xtreme_ner, 
+    preprocess_mkqa_qg,
+    preprocess_wikiann_ner,
     preprocess_sts,
->>>>>>> 5d2fd242
     postprocess_text
 )
 
@@ -148,14 +144,10 @@
             ("mkqa", "question_answering"): preprocess_mkqa_qa,
             ("mkqa", "question_generation"): preprocess_mkqa_qg,
             ("wikiann", "ner"): preprocess_wikiann_ner,
-<<<<<<< HEAD
-=======
-            ("xtreme", "ner"): preprocess_xtreme_ner,
             ("stsb_tr", "semantic_similarity") : preprocess_sts,
             ("nli_tr", "nli") : preprocess_nli,
             ("snli_tr", "nli") : preprocess_nli,
             ("multinli_tr", "nli") : preprocess_nli,
->>>>>>> 5d2fd242
             # ... add mappings for other dataset and task type combinations
         }
         return preprocess_functions.get((self.dataset_name, self.task), default_preprocess_function)

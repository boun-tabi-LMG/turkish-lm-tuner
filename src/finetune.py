--- conflicted
+++ resolved
@@ -34,19 +34,11 @@
     if "num_labels" in cfg.keys():
         num_labels = cfg.num_labels
      
-<<<<<<< HEAD
     dataset_processor = DatasetProcessor(dataset_name, task, task_format, task_mode, model_name, max_input_length, max_target_length, dataset_location)
 
     train_set = dataset_processor.load_and_preprocess_data(split='train')
     postprocess_fn = dataset_processor.dataset.postprocess_data
     
-=======
-    if 'no_preprocess' in cfg.keys():
-        dataset_processor = DatasetProcessor(dataset_name, task, task_format, task_mode, model_name, max_input_length, max_target_length, dataset_location, no_preprocess=True)
-    else:
-        dataset_processor = DatasetProcessor(dataset_name, task, task_format, task_mode, model_name, max_input_length, max_target_length, dataset_location)
-    train_set = dataset_processor.load_and_preprocess_data()
->>>>>>> f7ad49ec
     model_save_path = training_params['output_dir']
     try: 
         eval_dataset = dataset_processor.load_and_preprocess_data(split='validation')
